--- conflicted
+++ resolved
@@ -166,11 +166,7 @@
       return absl::InternalError(absl::StrFormat(
           "Failed to set nonblocking mode on fd: %s", strerror(errno)));
     }
-<<<<<<< HEAD
-    data_->non_blocking_ = true;
-=======
     data_->nonblocking = true;
->>>>>>> 9b6316e6
     return absl::OkStatus();
   }
 
@@ -207,11 +203,7 @@
       }
     }
     int fd = -1; // OS file descriptor.
-<<<<<<< HEAD
-    bool non_blocking_ = false;
-=======
     bool nonblocking = false;
->>>>>>> 9b6316e6
   };
 
   // The actual shared data.  If nullptr the FileDescriptor is invalid.
