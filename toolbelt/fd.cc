--- conflicted
+++ resolved
@@ -7,13 +7,8 @@
   struct rlimit lim;
   int e = getrlimit(RLIMIT_NOFILE, &lim);
   if (e == 0) {
-<<<<<<< HEAD
-    for (int fd = 0; fd < lim.rlim_cur; fd++) {
-      if (fcntl(fd, F_GETFD) == 0 && predicate(fd)) {
-=======
     for (rlim_t fd = 0; fd < lim.rlim_cur; fd++) {
       if (fcntl(fd, F_GETFD) == 0 && predicate(fd) ) {
->>>>>>> 9b6316e6
         (void)close(fd);
       }
     }
